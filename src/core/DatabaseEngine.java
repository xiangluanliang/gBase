--- conflicted
+++ resolved
@@ -35,13 +35,9 @@
     private final Map<String, Database> activeDatabases;
     private final DDLParser ddlParser;
 
-<<<<<<< HEAD
-    public DatabaseEngine() throws IOException {
-        this.storageEngine = new JSONStorageEngine();
-=======
+
     public DatabaseEngine() {
         this.storageEngine = new JSONStorageEngine("gBase");
->>>>>>> 49765784
         this.activeDatabases = new HashMap<>();
         this.ddlParser = new DDLParser();
 
